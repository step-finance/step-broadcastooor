use std::future::IntoFuture;

use anyhow::Result;
use clap::Parser;
use dashmap::DashMap;
use evalexpr::{build_operator_tree, Node};
use futures_util::StreamExt;
use log::{debug, error, info, trace, warn};
use tower_http::cors::{Any, CorsLayer};

use indexer_rabbitmq::lapin::{
    options::{BasicQosOptions, QueueDeclareOptions},
    Channel, Queue,
};
use socketioxide::{
    adapter::Room,
    extract::{Data, SocketRef},
    SocketIo,
};
use step_ingestooor_engine::rabbit_factory;
use step_ingestooor_sdk::schema::{Schema, SchemaTrait};
use messages::{Message, SubscribeRequest, UnsubscribeRequest};

mod messages;

#[derive(Parser, PartialEq, Debug)]
pub struct BroadcastooorArgs {
    /// The address of an AMQP server to connect to
    #[clap(long, env)]
    pub rabbitmq_url: String,

    /// The exchange to use
    #[clap(long, env)]
    pub rabbitmq_exchange: String,

    /// The rabbitMQ prefetch count to use when reading from queues
    /// This loosely translates to # simultaneous messages being processed
    #[clap(long, env)]
    pub rabbitmq_prefetch: Option<u16>,
}

#[tokio::main]
async fn main() -> Result<()> {
    dotenv::dotenv().ok();
    env_logger::init();

    let args = BroadcastooorArgs::parse();

    //rabbit setup
    let connection = rabbit_factory::amqp_connect(args.rabbitmq_url, "broadcastooor").await?;
    let channel = connection.create_channel().await?;
    let queue = channel
        .queue_declare(
            "",
            QueueDeclareOptions {
                auto_delete: true,
                durable: false,
                exclusive: true,
                ..Default::default()
            },
            Default::default(),
        )
        .await?;
    channel
        .queue_bind(
            queue.name().as_str(),
            &args.rabbitmq_exchange,
            "#",
            Default::default(),
            Default::default(),
        )
        .await?;

    //socket server setup
    let (io_layer, io) = SocketIo::new_layer();

    //socket handlers simply subscribe and unsubscribe from topics
    io.ns("/data_schema", |s: SocketRef| {
        //create the filter map on all sockets
        let filters = DashMap::<String, DashMap<String, Option<Node>>>::new();
        s.extensions.insert(filters);
        //create the handlers
        s.on("subscribe", handle_subscribe);
        s.on("unsubscribe", handle_unsubscribe);
    });

    //create a thread that uses rabbit to listen and publish schemas
    let publisher_thread = tokio::spawn(rabbit_thread(
        channel,
        queue,
        args.rabbitmq_prefetch.unwrap_or(64_u16),
        io,
    ));

    //build the tower layers
    let cors_layer = CorsLayer::new()
        //testing - allow requests from any origin
        .allow_origin(Any);
    let app = axum::Router::new().layer(io_layer).layer(cors_layer);

    //create the sucket server
    let listener = tokio::net::TcpListener::bind("0.0.0.0:3000").await.unwrap();
    let app_thread = axum::serve(listener, app).into_future();

    info!("started listening on all local IPs; port 3000");

    //wait for either thread to fail
    tokio::select! {
        Err(e) = publisher_thread => {
            error!("publisher thread failed {}", e);
        }
        Err(e) = app_thread => {
            error!("app thread failed {}", e);
        }
    };

    error!("broadcastooor exiting");
    Ok(())
}

async fn rabbit_thread(channel: Channel, queue: Queue, prefetch: u16, io: SocketIo) {
    //set the prefetch on the channel
    channel
        .basic_qos(prefetch, BasicQosOptions::default())
        .await
        .expect("failed to set qos");

    //create a message consumer
    let consumer = channel
        .basic_consume(
            queue.name().as_str(),
            "broadcastooor",
            Default::default(),
            Default::default(),
        )
        .await
        .expect("failed to consume");

    //process messages async (neverending loop)
    consumer
        .map(|delivery| (delivery, io.clone()))
        .for_each_concurrent(None, move |t| async move {
            let delivery = t.0.expect("failed to get delivery");
            let data = delivery.data.as_slice();

            trace!("got message: {}", String::from_utf8(data.to_vec()).unwrap());

            let schemas: Vec<Schema> =
                serde_json::from_slice(data).expect("failed to parse message");

            for schema in schemas {
                let topics = schema.get_topics();

                trace!(
                    "publishing schema {} to topics: {:?}",
                    schema.get_schema_name(),
                    topics
                );

                //because of expr evaluation, we need to manually loop the sockets
                let sockets_for_eval =
                    t.1.of("/data_schema")
                        .unwrap()
                        .to(topics.clone())
                        .sockets()
                        .unwrap();

                let cnt = sockets_for_eval.len();
                if cnt > 0 {
                    debug!("got {} sockets for eval", cnt);
                } else {
                    //no sockets, no need to continue
                    continue;
                }

                //TODO maybe short circuit this loop with a check to see if any socket has a filter on any of the topics
                //     if not, we can just emit to all and move ondebug_exchange
                let context = schema.get_expr_context();
                for socket in sockets_for_eval {
                    //safe to unwrap, is always created in the subscribe handler
                    let all_filters = socket
                        .extensions
                        .get::<DashMap<String, DashMap<String, Option<Node>>>>()
                        .unwrap();

                    //REMOVE THIS
                    // let mut context = evalexpr::HashMapContext::new();
                    // evalexpr::ContextWithMutableVariables::set_value(&mut context, "asd".to_string(), evalexpr::Value::Int(100u64.try_into().or_else(|e|i64::MAX).unwrap()))
                    //     .or_else(|e| {
                    //         log::error!("Failed to set value for {} cause: {}", "asd", e);
                    //         Ok(())
                    //     }).ok();

                    //for each topic, look for filters and evaluate them
                    for topic in topics.iter() {
                        if let Some(room_filters) = all_filters.get(topic) {
                            for room_filter in room_filters.iter() {
                                if let Some(filter) = room_filter.value() {
                                    debug!("found room filter {}", filter.to_string());
                                    match filter.eval_boolean_with_context(&context) {
                                        Ok(true) => {
                                            let message = Message {
                                                topic: topic.clone(),
                                                filter_id: Some(room_filter.key().clone()),
                                                schema: schema.clone(),
                                            };

                                            //debug
                                            let message = serde_json::to_string(&message)
                                                .expect("failed to serialize message");

                                            socket.emit("message", message).ok();
                                        }
                                        Ok(false) => {
                                            //do nothing
                                            debug!(
                                                "filter {} evaluated to false",
                                                room_filter.key()
                                            );
                                        }
                                        Err(e) => {
                                            error!("filter evaluation failed: {}", e);
                                            socket
                                                .emit(
                                                    "error",
                                                    format!("filter evaluation failed: {}", e),
                                                )
                                                .ok();
                                        }
                                    }
                                } else {
                                    //this is a full room subscription, send the schema to the client
                                    let message = Message {
                                        topic: topic.clone(),
                                        filter_id: None,
                                        schema: schema.clone(),
                                    };

                                    //debug
                                    let message = serde_json::to_string(&message)
                                        .expect("failed to serialize message");

                                    socket.emit("message", message).ok();
                                }
                            }
                        }
                    }
                }
            }
            delivery
                .ack(Default::default())
                .await
                .expect("failed to ack");
        })
        .await;
}

<<<<<<< HEAD
fn handle_subscribe(s: SocketRef, msg: Result<Data::<String>, serde_json::Error>) {
    let msg = match msg {
        Ok(Data::<String>(msg)) => msg,
        Err(e) => {
            error!("failed to parse subscribe request: {}", e);
            s.emit("error", format!("subscribe error: {}", e)).ok();
            return;
        }
    };
=======
fn handle_subscribe(s: SocketRef, msg: Data<String>) {
    let Data(msg) = msg;
>>>>>>> d769fff4
    let msg = match serde_json::from_str::<SubscribeRequest>(&msg) {
        Ok(msg) => msg,
        Err(e) => {
            error!("failed to parse subscribe request: {}", e);
            s.emit("error", format!("subscribe error: {}", e)).ok();
            return;
        }
    };

    info!("received subscribe for {}", msg.topic);

    //get a reference to filters on the socket
    let all_filters = s
        .extensions
        .get_mut::<DashMap<String, DashMap<String, Option<Node>>>>()
        .unwrap();
    //get the room filters or create a new one
    let room_filters = all_filters
        .entry(msg.topic.clone())
        .or_insert_with(DashMap::<String, Option<Node>>::new);

    //add filter for the room
    if let Some(filter) = msg.filter {
        match build_operator_tree(&filter.expression) {
            Ok(tree) => {
                //insert the filter into the room filters
                room_filters.value().insert(filter.id.clone(), Some(tree));
            }
            Err(e) => {
                error!("failed to parse filter expression: {}", e);
                s.emit("error", format!("subscribe error: {}", e)).ok();
                return;
            }
        }
        debug!(
            "subscribed to {} with filter {} expr {}",
            msg.topic, filter.id, filter.expression
        );
    } else {
        //insert an empty placeholder to represent the room subscription, this is to make sure we don't unsubscribe from the room
        //when we unsubscribe from the last filter if we also subscribed to the room
        room_filters.value().insert(String::from(""), None);
        debug!("subscribed to {}", msg.topic);
    }
    //join the room for socketio
    s.join(Room::Owned(msg.topic.clone())).ok();

    //notify the client that they have subscribed
    s.emit("subscribed", msg.topic).ok();
}

fn handle_unsubscribe(s: SocketRef, msg: Data<String>) {
    let Data(msg) = msg;
    let msg = match serde_json::from_str::<UnsubscribeRequest>(&msg) {
        Ok(msg) => msg,
        Err(e) => {
            error!("failed to parse unsubscribe request: {}", e);
            s.emit("error", format!("unsubscribe error: {}", e)).ok();
            return;
        }
    };

    //get a reference to filters on the socket
    let all_filters = s
        .extensions
        .get_mut::<DashMap<String, DashMap<String, Option<Node>>>>()
        .unwrap();

    //grab the room filters
    if let Some(room_filters) = all_filters.get_mut(&msg.topic) {
        //leave the filter for the room
        if let Some(filter_id) = msg.filter_id {
            if room_filters.remove(&filter_id).is_none() {
                debug!(
                    "no filter found for {} with filter {}",
                    msg.topic, filter_id
                );
                return;
            }
            debug!("unsubscribed from {} with filter {}", msg.topic, filter_id);
        } else {
            room_filters.remove("");
            debug!("unsubscribed from {}", msg.topic);
        }
        if room_filters.is_empty() {
            //if there are no more filters for the room, leave the room and delete the room filters entry
            s.leave(msg.topic.clone()).ok();
            all_filters.remove(&msg.topic);
        }
    } else {
        warn!("somehow no room filters for {}", msg.topic);
        //register a leave, but not sure how in this state
        s.leave(msg.topic.clone()).ok();
    }
    //notify the client that they have unsubscribed
    s.emit("unsubscribed", msg.topic).ok();
}<|MERGE_RESOLUTION|>--- conflicted
+++ resolved
@@ -255,7 +255,6 @@
         .await;
 }
 
-<<<<<<< HEAD
 fn handle_subscribe(s: SocketRef, msg: Result<Data::<String>, serde_json::Error>) {
     let msg = match msg {
         Ok(Data::<String>(msg)) => msg,
@@ -265,10 +264,6 @@
             return;
         }
     };
-=======
-fn handle_subscribe(s: SocketRef, msg: Data<String>) {
-    let Data(msg) = msg;
->>>>>>> d769fff4
     let msg = match serde_json::from_str::<SubscribeRequest>(&msg) {
         Ok(msg) => msg,
         Err(e) => {
